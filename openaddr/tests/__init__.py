--- conflicted
+++ resolved
@@ -342,13 +342,8 @@
              mock.patch('openaddr.slippymap.generate') as slippymap_gen:
             preview_ren.side_effect = touch_second_arg_file
             slippymap_gen.side_effect = touch_first_arg_file
-<<<<<<< HEAD
             state_paths = process_one.process(source, self.testdir, True, mapbox_key='mapbox-XXXX')
         
-=======
-            state_path = process_one.process(source, self.testdir, True, mapbox_key='mapbox-XXXX')
-
->>>>>>> 8cb1fdfc
         self.assertTrue(slippymap_gen.mock_calls[0][1][0].endswith('.mbtiles'))
         self.assertTrue(slippymap_gen.mock_calls[0][1][1].endswith('.csv'))
 
@@ -364,28 +359,15 @@
         self.assertEqual(state['geometry type'], 'Point')
         self.assertIsNone(state['website'])
         self.assertEqual(state['license'], 'http://www.acgov.org/acdata/terms.htm')
-<<<<<<< HEAD
-        
-        with open(join(dirname(state_paths[0]), state['sample'])) as file:
-=======
-
-        with open(join(dirname(state_path), state['sample'])) as file:
->>>>>>> 8cb1fdfc
+        with open(join(dirname(state_paths[0]), state['sample'])) as file:
             sample_data = json.load(file)
 
         self.assertEqual(len(sample_data), 6)
         self.assertTrue('ZIPCODE' in sample_data[0])
         self.assertTrue('OAKLAND' in sample_data[1])
         self.assertTrue('94612' in sample_data[1])
-<<<<<<< HEAD
-        
+
         output_path = join(dirname(state_paths[0]), state['processed'])
-        
-=======
-
-        output_path = join(dirname(state_path), state['processed'])
-
->>>>>>> 8cb1fdfc
         with open(output_path, encoding='utf8') as input:
             rows = list(csv.DictReader(input))
             self.assertEqual(rows[1]['ID'], '')
@@ -415,13 +397,8 @@
              mock.patch('openaddr.slippymap.generate') as slippymap_gen:
             preview_ren.side_effect = touch_second_arg_file
             slippymap_gen.side_effect = touch_first_arg_file
-<<<<<<< HEAD
             state_paths = process_one.process(source, self.testdir, True, mapbox_key='mapbox-XXXX')
         
-=======
-            state_path = process_one.process(source, self.testdir, True, mapbox_key='mapbox-XXXX')
-
->>>>>>> 8cb1fdfc
         self.assertTrue(slippymap_gen.mock_calls[0][1][0].endswith('.mbtiles'))
         self.assertTrue(slippymap_gen.mock_calls[0][1][1].endswith('.csv'))
 
@@ -437,28 +414,17 @@
         self.assertEqual(state['geometry type'], 'Point')
         self.assertIsNone(state['website'])
         self.assertEqual(state['license'], 'http://www.acgov.org/acdata/terms.htm')
-<<<<<<< HEAD
-        
-        with open(join(dirname(state_paths[0]), state['sample'])) as file:
-=======
-
-        with open(join(dirname(state_path), state['sample'])) as file:
->>>>>>> 8cb1fdfc
+        
+        with open(join(dirname(state_paths[0]), state['sample'])) as file:
             sample_data = json.load(file)
 
         self.assertEqual(len(sample_data), 6)
         self.assertTrue('ZIPCODE' in sample_data[0])
         self.assertTrue('OAKLAND' in sample_data[1])
         self.assertTrue('94612' in sample_data[1])
-<<<<<<< HEAD
         
         output_path = join(dirname(state_paths[0]), state['processed'])
         
-=======
-
-        output_path = join(dirname(state_path), state['processed'])
-
->>>>>>> 8cb1fdfc
         with open(output_path, encoding='utf8') as input:
             rows = list(csv.DictReader(input))
             self.assertEqual(rows[1]['ID'], '')
@@ -484,13 +450,8 @@
              mock.patch('openaddr.slippymap.generate') as slippymap_gen:
             preview_ren.side_effect = touch_second_arg_file
             slippymap_gen.side_effect = touch_first_arg_file
-<<<<<<< HEAD
             state_paths = process_one.process(source, self.testdir, True, mapbox_key='mapbox-XXXX')
         
-=======
-            state_path = process_one.process(source, self.testdir, True, mapbox_key='mapbox-XXXX')
-
->>>>>>> 8cb1fdfc
         self.assertTrue(slippymap_gen.mock_calls[0][1][0].endswith('.mbtiles'))
         self.assertTrue(slippymap_gen.mock_calls[0][1][1].endswith('.csv'))
 
@@ -506,27 +467,16 @@
         self.assertEqual(state['geometry type'], 'Point')
         self.assertIsNone(state['website'])
         self.assertEqual(state['license'], '')
-<<<<<<< HEAD
-        
-        with open(join(dirname(state_paths[0]), state['sample'])) as file:
-=======
-
-        with open(join(dirname(state_path), state['sample'])) as file:
->>>>>>> 8cb1fdfc
+        
+        with open(join(dirname(state_paths[0]), state['sample'])) as file:
             sample_data = json.load(file)
 
         self.assertEqual(len(sample_data), 6)
         self.assertTrue('ZIPCODE' in sample_data[0])
         self.assertTrue('94102' in sample_data[1])
-<<<<<<< HEAD
         
         output_path = join(dirname(state_paths[0]), state['processed'])
         
-=======
-
-        output_path = join(dirname(state_path), state['processed'])
-
->>>>>>> 8cb1fdfc
         with open(output_path, encoding='utf8') as input:
             rows = list(csv.DictReader(input))
             self.assertEqual(rows[1]['ID'], '')
@@ -556,13 +506,8 @@
              mock.patch('openaddr.slippymap.generate') as slippymap_gen:
             preview_ren.side_effect = touch_second_arg_file
             slippymap_gen.side_effect = touch_first_arg_file
-<<<<<<< HEAD
             state_paths = process_one.process(source, self.testdir, True, mapbox_key='mapbox-XXXX')
         
-=======
-            state_path = process_one.process(source, self.testdir, True, mapbox_key='mapbox-XXXX')
-
->>>>>>> 8cb1fdfc
         self.assertTrue(slippymap_gen.mock_calls[0][1][0].endswith('.mbtiles'))
         self.assertTrue(slippymap_gen.mock_calls[0][1][1].endswith('.csv'))
 
@@ -579,24 +524,14 @@
         self.assertEqual(state['geometry type'], 'Point')
         self.assertEqual(state['website'], 'http://ci.carson.ca.us/')
         self.assertIsNone(state['license'])
-<<<<<<< HEAD
-        
-        with open(join(dirname(state_paths[0]), state['sample'])) as file:
-=======
-
-        with open(join(dirname(state_path), state['sample'])) as file:
->>>>>>> 8cb1fdfc
+        
+        with open(join(dirname(state_paths[0]), state['sample'])) as file:
             sample_data = json.load(file)
 
         self.assertEqual(len(sample_data), 6)
         self.assertTrue('SITENUMBER' in sample_data[0])
-<<<<<<< HEAD
         
         with open(join(dirname(state_paths[0]), state['processed'])) as file:
-=======
-
-        with open(join(dirname(state_path), state['processed'])) as file:
->>>>>>> 8cb1fdfc
             rows = list(DictReader(file, dialect='excel'))
             self.assertEqual(5, len(rows))
             self.assertEqual(rows[0]['NUMBER'], '555')
@@ -614,16 +549,10 @@
         source = join(self.src_dir, 'us-ca-carson-cached.json')
 
         with HTTMock(self.response_content):
-<<<<<<< HEAD
-            state_paths = process_one.process(source, self.testdir, False)
-        
-        self.assertIs(len(state_paths), 1)
-        with open(state_paths[0]) as file:
-=======
-            state_path = process_one.process(source, self.testdir, False)
-
-        with open(state_path) as file:
->>>>>>> 8cb1fdfc
+            state_paths = process_one.process(source, self.testdir, False)
+        
+        self.assertIs(len(state_paths), 1)
+        with open(state_paths[0]) as file:
             state = dict(zip(*json.load(file)))
 
         self.assertIsNotNone(state['cache'])
@@ -639,13 +568,8 @@
 
         self.assertEqual(len(sample_data), 6)
         self.assertTrue('SITENUMBER' in sample_data[0])
-<<<<<<< HEAD
         
         with open(join(dirname(state_paths[0]), state['processed'])) as file:
-=======
-
-        with open(join(dirname(state_path), state['processed'])) as file:
->>>>>>> 8cb1fdfc
             self.assertTrue('555,CARSON ST' in file.read())
 
     def test_single_car_old_cached(self):
@@ -654,16 +578,10 @@
         source = join(self.src_dir, 'us-ca-carson-old-cached.json')
 
         with HTTMock(self.response_content):
-<<<<<<< HEAD
-            state_paths = process_one.process(source, self.testdir, False)
-        
-        self.assertIs(len(state_paths), 1)
-        with open(state_paths[0]) as file:
-=======
-            state_path = process_one.process(source, self.testdir, False)
-
-        with open(state_path) as file:
->>>>>>> 8cb1fdfc
+            state_paths = process_one.process(source, self.testdir, False)
+        
+        self.assertIs(len(state_paths), 1)
+        with open(state_paths[0]) as file:
             state = dict(zip(*json.load(file)))
 
         self.assertIsNotNone(state['cache'])
@@ -679,13 +597,8 @@
 
         self.assertEqual(len(sample_data), 6)
         self.assertTrue('SITENUMBER' in sample_data[0])
-<<<<<<< HEAD
         
         with open(join(dirname(state_paths[0]), state['processed'])) as file:
-=======
-
-        with open(join(dirname(state_path), state['processed'])) as file:
->>>>>>> 8cb1fdfc
             self.assertTrue('555,CARSON ST' in file.read())
 
     def test_single_tx_runnels(self):
@@ -694,16 +607,10 @@
         source = join(self.src_dir, 'us/tx/runnels.json')
 
         with HTTMock(self.response_content):
-<<<<<<< HEAD
-            state_paths = process_one.process(source, self.testdir, False)
-        
-        self.assertIs(len(state_paths), 1)
-        with open(state_paths[0]) as file:
-=======
-            state_path = process_one.process(source, self.testdir, False)
-
-        with open(state_path) as file:
->>>>>>> 8cb1fdfc
+            state_paths = process_one.process(source, self.testdir, False)
+        
+        self.assertIs(len(state_paths), 1)
+        with open(state_paths[0]) as file:
             state = RunState(dict(zip(*json.load(file))))
 
         self.assertIsNone(state.cache)
@@ -719,16 +626,10 @@
         source = join(self.src_dir, 'us-ca-oakland.json')
 
         with HTTMock(self.response_content):
-<<<<<<< HEAD
-            state_paths = process_one.process(source, self.testdir, False)
-        
-        self.assertIs(len(state_paths), 1)
-        with open(state_paths[0]) as file:
-=======
-            state_path = process_one.process(source, self.testdir, False)
-
-        with open(state_path) as file:
->>>>>>> 8cb1fdfc
+            state_paths = process_one.process(source, self.testdir, False)
+        
+        self.assertIs(len(state_paths), 1)
+        with open(state_paths[0]) as file:
             state = RunState(dict(zip(*json.load(file))))
 
         self.assertFalse(state.skipped)
@@ -740,13 +641,8 @@
         self.assertIsNone(state.slippymap)
         self.assertEqual(state.website, 'http://data.openoakland.org/dataset/property-parcels/resource/df20b818-0d16-4da8-a9c1-a7b8b720ff49')
         self.assertIsNone(state.license)
-<<<<<<< HEAD
         
         with open(join(dirname(state_paths[0]), state.sample)) as file:
-=======
-
-        with open(join(dirname(state_path), state.sample)) as file:
->>>>>>> 8cb1fdfc
             sample_data = json.load(file)
 
         self.assertTrue('FID_PARCEL' in sample_data[0])
@@ -757,16 +653,10 @@
         source = join(self.src_dir, 'us-ca-oakland-skip.json')
 
         with HTTMock(self.response_content):
-<<<<<<< HEAD
-            state_paths = process_one.process(source, self.testdir, False)
-        
-        self.assertIs(len(state_paths), 1)
-        with open(state_paths[0]) as file:
-=======
-            state_path = process_one.process(source, self.testdir, False)
-
-        with open(state_path) as file:
->>>>>>> 8cb1fdfc
+            state_paths = process_one.process(source, self.testdir, False)
+        
+        self.assertIs(len(state_paths), 1)
+        with open(state_paths[0]) as file:
             state = RunState(dict(zip(*json.load(file))))
 
         # This test data says "skip": True
@@ -783,16 +673,10 @@
         source = join(self.src_dir, 'us-ca-berkeley.json')
 
         with HTTMock(self.response_content):
-<<<<<<< HEAD
-            state_paths = process_one.process(source, self.testdir, False)
-        
-        self.assertIs(len(state_paths), 1)
-        with open(state_paths[0]) as file:
-=======
-            state_path = process_one.process(source, self.testdir, False)
-
-        with open(state_path) as file:
->>>>>>> 8cb1fdfc
+            state_paths = process_one.process(source, self.testdir, False)
+        
+        self.assertIs(len(state_paths), 1)
+        with open(state_paths[0]) as file:
             state = RunState(dict(zip(*json.load(file))))
 
         self.assertIsNotNone(state.cache)
@@ -803,13 +687,8 @@
         self.assertIsNone(state.slippymap)
         self.assertEqual(state.website, 'http://www.ci.berkeley.ca.us/datacatalog/')
         self.assertIsNone(state.license)
-<<<<<<< HEAD
         
         with open(join(dirname(state_paths[0]), state.sample)) as file:
-=======
-
-        with open(join(dirname(state_path), state.sample)) as file:
->>>>>>> 8cb1fdfc
             sample_data = json.load(file)
 
         self.assertTrue('APN' in sample_data[0])
@@ -820,16 +699,10 @@
         source = join(self.src_dir, 'us-ca-berkeley-404.json')
 
         with HTTMock(self.response_content):
-<<<<<<< HEAD
-            state_paths = process_one.process(source, self.testdir, False)
-        
-        self.assertIs(len(state_paths), 1)
-        with open(state_paths[0]) as file:
-=======
-            state_path = process_one.process(source, self.testdir, False)
-
-        with open(state_path) as file:
->>>>>>> 8cb1fdfc
+            state_paths = process_one.process(source, self.testdir, False)
+        
+        self.assertIs(len(state_paths), 1)
+        with open(state_paths[0]) as file:
             state = RunState(dict(zip(*json.load(file))))
 
         self.assertIs(state.source_problem, SourceProblem.download_source_failed)
@@ -844,16 +717,10 @@
         source = join(self.src_dir, 'us-ca-berkeley-apn.json')
 
         with HTTMock(self.response_content):
-<<<<<<< HEAD
-            state_paths = process_one.process(source, self.testdir, False)
-        
-        self.assertIs(len(state_paths), 1)
-        with open(state_paths[0]) as file:
-=======
-            state_path = process_one.process(source, self.testdir, False)
-
-        with open(state_path) as file:
->>>>>>> 8cb1fdfc
+            state_paths = process_one.process(source, self.testdir, False)
+        
+        self.assertIs(len(state_paths), 1)
+        with open(state_paths[0]) as file:
             state = dict(zip(*json.load(file)))
 
         self.assertIsNotNone(state['cache'])
@@ -862,15 +729,9 @@
         self.assertIsNone(state['slippymap'])
         self.assertEqual(state['website'], 'http://www.ci.berkeley.ca.us/datacatalog/')
         self.assertIsNone(state['license'])
-<<<<<<< HEAD
         
         output_path = join(dirname(state_paths[0]), state['processed'])
         
-=======
-
-        output_path = join(dirname(state_path), state['processed'])
-
->>>>>>> 8cb1fdfc
         with open(output_path, encoding='utf8') as input:
             rows = list(csv.DictReader(input))
             self.assertEqual(rows[1]['ID'], '055 188300600')
@@ -892,16 +753,10 @@
         source = join(self.src_dir, 'pl-dolnoslaskie.json')
 
         with HTTMock(self.response_content):
-<<<<<<< HEAD
-            state_paths = process_one.process(source, self.testdir, False)
-        
-        self.assertIs(len(state_paths), 1)
-        with open(state_paths[0]) as file:
-=======
-            state_path = process_one.process(source, self.testdir, False)
-
-        with open(state_path) as file:
->>>>>>> 8cb1fdfc
+            state_paths = process_one.process(source, self.testdir, False)
+        
+        self.assertIs(len(state_paths), 1)
+        with open(state_paths[0]) as file:
             state = dict(zip(*json.load(file)))
 
         self.assertIsNotNone(state['cache'])
@@ -914,13 +769,8 @@
         self.assertEqual(state['license'][:21], 'Polish Law on Geodesy')
         self.assertEqual(state['share-alike'], 'false')
         self.assertIn('issues/187#issuecomment-63327973', state['license'])
-<<<<<<< HEAD
-        
-        with open(join(dirname(state_paths[0]), state['sample'])) as file:
-=======
-
-        with open(join(dirname(state_path), state['sample'])) as file:
->>>>>>> 8cb1fdfc
+        
+        with open(join(dirname(state_paths[0]), state['sample'])) as file:
             sample_data = json.load(file)
 
         self.assertEqual(len(sample_data), 6)
@@ -934,16 +784,10 @@
         source = join(self.src_dir, 'pl-lodzkie.json')
 
         with HTTMock(self.response_content):
-<<<<<<< HEAD
-            state_paths = process_one.process(source, self.testdir, False)
-        
-        self.assertIs(len(state_paths), 1)
-        with open(state_paths[0]) as file:
-=======
-            state_path = process_one.process(source, self.testdir, False)
-
-        with open(state_path) as file:
->>>>>>> 8cb1fdfc
+            state_paths = process_one.process(source, self.testdir, False)
+        
+        self.assertIs(len(state_paths), 1)
+        with open(state_paths[0]) as file:
             state = dict(zip(*json.load(file)))
 
         self.assertIsNotNone(state['cache'])
@@ -956,28 +800,17 @@
         self.assertEqual(state['license'][:21], 'Polish Law on Geodesy')
         self.assertEqual(state['share-alike'], 'false')
         self.assertIn('issues/187#issuecomment-63327973', state['license'])
-<<<<<<< HEAD
-        
-        with open(join(dirname(state_paths[0]), state['sample'])) as file:
-=======
-
-        with open(join(dirname(state_path), state['sample'])) as file:
->>>>>>> 8cb1fdfc
+        
+        with open(join(dirname(state_paths[0]), state['sample'])) as file:
             sample_data = json.load(file)
 
         self.assertEqual(len(sample_data), 6)
         self.assertTrue('pad_numer_porzadkowy' in sample_data[0])
         self.assertTrue(u'Gliwice' in sample_data[1])
         self.assertTrue(u'Ulica Dworcowa ' in sample_data[1])
-<<<<<<< HEAD
         
         output_path = join(dirname(state_paths[0]), state['processed'])
         
-=======
-
-        output_path = join(dirname(state_path), state['processed'])
-
->>>>>>> 8cb1fdfc
         with open(output_path, encoding='utf8') as input:
             rows = list(csv.DictReader(input))
             self.assertEqual(rows[1]['NUMBER'], u'5')
@@ -996,16 +829,10 @@
         source = join(self.src_dir, 'jp-fukushima1.json')
 
         with HTTMock(self.response_content):
-<<<<<<< HEAD
-            state_paths = process_one.process(source, self.testdir, False)
-        
-        self.assertIs(len(state_paths), 1)
-        with open(state_paths[0]) as file:
-=======
-            state_path = process_one.process(source, self.testdir, False)
-
-        with open(state_path) as file:
->>>>>>> 8cb1fdfc
+            state_paths = process_one.process(source, self.testdir, False)
+        
+        self.assertIs(len(state_paths), 1)
+        with open(state_paths[0]) as file:
             state = RunState(dict(zip(*json.load(file))))
 
         self.assertIsNotNone(state.sample)
@@ -1017,13 +844,8 @@
         self.assertEqual(state.license, u'http://nlftp.mlit.go.jp/ksj/other/yakkan§.html')
         self.assertEqual(state.attribution_required, 'true')
         self.assertIn('Ministry of Land', state.attribution_name)
-<<<<<<< HEAD
         
         with open(join(dirname(state_paths[0]), state.sample)) as file:
-=======
-
-        with open(join(dirname(state_path), state.sample)) as file:
->>>>>>> 8cb1fdfc
             sample_data = json.load(file)
 
         self.assertEqual(len(sample_data), 6)
@@ -1038,16 +860,10 @@
         source = join(self.src_dir, 'jp-fukushima2.json')
 
         with HTTMock(self.response_content):
-<<<<<<< HEAD
-            state_paths = process_one.process(source, self.testdir, False)
-        
-        self.assertIs(len(state_paths), 1)
-        with open(state_paths[0]) as file:
-=======
-            state_path = process_one.process(source, self.testdir, False)
-
-        with open(state_path) as file:
->>>>>>> 8cb1fdfc
+            state_paths = process_one.process(source, self.testdir, False)
+        
+        self.assertIs(len(state_paths), 1)
+        with open(state_paths[0]) as file:
             state = RunState(dict(zip(*json.load(file))))
 
         self.assertIsNotNone(state.sample)
@@ -1059,13 +875,8 @@
         self.assertEqual(state.license, u'http://nlftp.mlit.go.jp/ksj/other/yakkan.html')
         self.assertEqual(state.attribution_required, 'true')
         self.assertIn('Ministry of Land', state.attribution_name)
-<<<<<<< HEAD
         
         with open(join(dirname(state_paths[0]), state.sample)) as file:
-=======
-
-        with open(join(dirname(state_path), state.sample)) as file:
->>>>>>> 8cb1fdfc
             sample_data = json.load(file)
 
         self.assertEqual(len(sample_data), 6)
@@ -1073,13 +884,8 @@
         self.assertTrue(u'田沢字姥懐' in sample_data[1])
         self.assertTrue('37.706391' in sample_data[1])
         self.assertTrue('140.480007' in sample_data[1])
-<<<<<<< HEAD
         
         with open(join(dirname(state_paths[0]), state.processed), encoding='utf8') as file:
-=======
-
-        with open(join(dirname(state_path), state.processed), encoding='utf8') as file:
->>>>>>> 8cb1fdfc
             rows = list(csv.DictReader(file))
 
         self.assertEqual(len(rows), 6)
@@ -1330,15 +1136,9 @@
         self.assertEqual('3', sample_data[3][6])
         self.assertEqual('4', sample_data[4][6])
         self.assertEqual('5', sample_data[5][6])
-<<<<<<< HEAD
         
         output_path = join(dirname(state_paths[0]), state['processed'])
         
-=======
-
-        output_path = join(dirname(state_path), state['processed'])
-
->>>>>>> 8cb1fdfc
         with open(output_path, encoding='utf8') as input:
             rows = list(csv.DictReader(input))
             self.assertEqual(rows[1]['UNIT'], u'2')
@@ -1405,15 +1205,9 @@
         self.assertEqual('', row2['SITUS_ADDR_NUM'])
         self.assertEqual('STATE', row2['SITUS_FNAME'])
         self.assertEqual('RD', row2['SITUS_FTYPE'])
-<<<<<<< HEAD
         
         output_path = join(dirname(state_paths[0]), state['processed'])
         
-=======
-
-        output_path = join(dirname(state_path), state['processed'])
-
->>>>>>> 8cb1fdfc
         with open(output_path, encoding='utf8') as input:
             rows = list(csv.DictReader(input))
             self.assertEqual(rows[1]['UNIT'], u'')
@@ -1455,15 +1249,9 @@
         self.assertEqual('9030', sample_data[3][0])
         self.assertEqual('23110', sample_data[4][0])
         self.assertEqual(' ', sample_data[5][0])
-<<<<<<< HEAD
         
         output_path = join(dirname(state_paths[0]), state['processed'])
         
-=======
-
-        output_path = join(dirname(state_path), state['processed'])
-
->>>>>>> 8cb1fdfc
         with open(output_path, encoding='utf8') as input:
             rows = list(csv.DictReader(input))
             self.assertEqual(rows[1]['UNIT'], u'')
@@ -1513,13 +1301,8 @@
         self.assertIsNone(state.preview)
         self.assertIsNone(state.slippymap)
 
-<<<<<<< HEAD
         output_path = join(dirname(state_paths[0]), state.processed)
         
-=======
-        output_path = join(dirname(state_path), state.processed)
-
->>>>>>> 8cb1fdfc
         with open(output_path, encoding='utf8') as input:
             rows = list(csv.DictReader(input))
             self.assertEqual(rows[0]['REGION'], u'TX')
@@ -1549,13 +1332,8 @@
         self.assertIsNotNone(state.sample)
         self.assertIsNotNone(state.processed)
 
-<<<<<<< HEAD
         output_path = join(dirname(state_paths[0]), state.processed)
         
-=======
-        output_path = join(dirname(state_path), state.processed)
-
->>>>>>> 8cb1fdfc
         with open(output_path, encoding='utf8') as input:
             rows = list(csv.DictReader(input))
             self.assertEqual(rows[0]['ID'], u'')
@@ -1584,13 +1362,8 @@
         self.assertIsNotNone(state.sample)
         self.assertIsNotNone(state.processed)
 
-<<<<<<< HEAD
         output_path = join(dirname(state_paths[0]), state.processed)
         
-=======
-        output_path = join(dirname(state_path), state.processed)
-
->>>>>>> 8cb1fdfc
         with open(output_path, encoding='utf8') as input:
             rows = list(csv.DictReader(input))
             self.assertEqual(rows[0]['ID'], u'')
@@ -1616,13 +1389,8 @@
         with open(state_paths[0]) as file:
             state = dict(zip(*json.load(file)))
 
-<<<<<<< HEAD
         output_path = join(dirname(state_paths[0]), state['processed'])
         
-=======
-        output_path = join(dirname(state_path), state['processed'])
-
->>>>>>> 8cb1fdfc
         with open(output_path, encoding='utf8') as input:
             rows = list(csv.DictReader(input))
             self.assertEqual(rows[0]['NUMBER'], u'72')
@@ -1657,13 +1425,8 @@
         with open(state_paths[0]) as file:
             state = dict(zip(*json.load(file)))
 
-<<<<<<< HEAD
         output_path = join(dirname(state_paths[0]), state['processed'])
         
-=======
-        output_path = join(dirname(state_path), state['processed'])
-
->>>>>>> 8cb1fdfc
         with open(output_path, encoding='utf8') as input:
             rows = list(csv.DictReader(input))
             self.assertEqual(len(rows), 12)
@@ -1696,13 +1459,8 @@
         with open(state_paths[0]) as file:
             state = dict(zip(*json.load(file)))
 
-<<<<<<< HEAD
         output_path = join(dirname(state_paths[0]), state['processed'])
         
-=======
-        output_path = join(dirname(state_path), state['processed'])
-
->>>>>>> 8cb1fdfc
         with open(output_path, encoding='utf8') as input:
             rows = list(csv.DictReader(input))
             self.assertEqual(len(rows), 8)
@@ -1727,13 +1485,8 @@
         with open(state_paths[0]) as file:
             state = dict(zip(*json.load(file)))
 
-<<<<<<< HEAD
         output_path = join(dirname(state_paths[0]), state['processed'])
         
-=======
-        output_path = join(dirname(state_path), state['processed'])
-
->>>>>>> 8cb1fdfc
         with open(output_path, encoding='utf8') as input:
             rows = list(csv.DictReader(input))
             self.assertEqual(len(rows), 666)
@@ -1765,13 +1518,8 @@
         with open(state_paths[0]) as file:
             state = dict(zip(*json.load(file)))
 
-<<<<<<< HEAD
         output_path = join(dirname(state_paths[0]), state['processed'])
         
-=======
-        output_path = join(dirname(state_path), state['processed'])
-
->>>>>>> 8cb1fdfc
         with open(output_path, encoding='utf8') as input:
             rows = list(csv.DictReader(input))
             self.assertEqual(len(rows), 19)
@@ -1799,15 +1547,9 @@
         self.assertIs(len(state_paths), 1)
         with open(state_paths[0]) as file:
             state = dict(zip(*json.load(file)))
-<<<<<<< HEAD
         
         output_path = join(dirname(state_paths[0]), state['processed'])
         
-=======
-
-        output_path = join(dirname(state_path), state['processed'])
-
->>>>>>> 8cb1fdfc
         with open(output_path, encoding='utf8') as input:
             rows = list(csv.DictReader(input))
             self.assertEqual(len(rows), 1045)
@@ -1888,28 +1630,17 @@
         self.assertIsNotNone(state['sample'])
         self.assertIsNone(state['preview'])
         self.assertIsNone(state['slippymap'])
-<<<<<<< HEAD
-        
-        with open(join(dirname(state_paths[0]), state['sample'])) as file:
-=======
-
-        with open(join(dirname(state_path), state['sample'])) as file:
->>>>>>> 8cb1fdfc
+        
+        with open(join(dirname(state_paths[0]), state['sample'])) as file:
             sample_data = json.load(file)
 
         self.assertEqual(len(sample_data), 6)
         self.assertTrue('ADDRESSID' in sample_data[0])
         self.assertTrue(964 in sample_data[1])
         self.assertTrue('FRUITED PLAINS LN' in sample_data[1])
-<<<<<<< HEAD
         
         output_path = join(dirname(state_paths[0]), state['processed'])
         
-=======
-
-        output_path = join(dirname(state_path), state['processed'])
-
->>>>>>> 8cb1fdfc
         with open(output_path, encoding='utf8') as input:
             rows = list(csv.DictReader(input))
             self.assertEqual(len(rows), 6)
@@ -1941,28 +1672,17 @@
         self.assertIsNotNone(state['sample'])
         self.assertIsNone(state['preview'])
         self.assertIsNone(state['slippymap'])
-<<<<<<< HEAD
-        
-        with open(join(dirname(state_paths[0]), state['sample'])) as file:
-=======
-
-        with open(join(dirname(state_path), state['sample'])) as file:
->>>>>>> 8cb1fdfc
+        
+        with open(join(dirname(state_paths[0]), state['sample'])) as file:
             sample_data = json.load(file)
 
         self.assertEqual(len(sample_data), 6)
         self.assertTrue('ADDRESSID' in sample_data[0])
         self.assertTrue(964 in sample_data[1])
         self.assertTrue('FRUITED PLAINS LN' in sample_data[1])
-<<<<<<< HEAD
         
         output_path = join(dirname(state_paths[0]), state['processed'])
         
-=======
-
-        output_path = join(dirname(state_path), state['processed'])
-
->>>>>>> 8cb1fdfc
         with open(output_path, encoding='utf8') as input:
             rows = list(csv.DictReader(input))
             self.assertEqual(len(rows), 6)
@@ -1994,28 +1714,17 @@
         self.assertIsNotNone(state['sample'])
         self.assertIsNone(state['preview'])
         self.assertIsNone(state['slippymap'])
-<<<<<<< HEAD
-        
-        with open(join(dirname(state_paths[0]), state['sample'])) as file:
-=======
-
-        with open(join(dirname(state_path), state['sample'])) as file:
->>>>>>> 8cb1fdfc
+        
+        with open(join(dirname(state_paths[0]), state['sample'])) as file:
             sample_data = json.load(file)
 
         self.assertEqual(len(sample_data), 6)
         self.assertTrue('ADDRESSID' in sample_data[0])
         self.assertTrue(964 in sample_data[1])
         self.assertTrue('FRUITED PLAINS LN' in sample_data[1])
-<<<<<<< HEAD
         
         output_path = join(dirname(state_paths[0]), state['processed'])
         
-=======
-
-        output_path = join(dirname(state_path), state['processed'])
-
->>>>>>> 8cb1fdfc
         with open(output_path, encoding='utf8') as input:
             rows = list(csv.DictReader(input))
             self.assertEqual(len(rows), 6)
