#!/bin/bash -e
#
# Install the chef ruby gem if chef-solo is not in the path.
# This script is safe to run multiple times.
#
if [ ! `which chef-solo` ]; then
<<<<<<< HEAD
    release=`lsb_release -r`
    if [ "$release" != "${release/12.04/}" ]; then
        # Ruby 1.9.3 install provided for Ubuntu 12.04
        apt-get install -y build-essential ruby1.9.3
        gem1.9.3 install chef ohai --no-rdoc --no-ri
    else
        # Otherwise, assume Ubuntu ~14+
        apt-get install -y build-essential ruby ruby-dev
        gem install chef ohai --no-rdoc --no-ri
    fi
=======
    apt-get install -y build-essential ruby ruby-dev
    gem install chef -v 11.16.4 --no-rdoc --no-ri
>>>>>>> 58ead862
fi

cd `dirname $0`
chef-solo -c $PWD/solo.rb -j $PWD/role-ubuntu.json<|MERGE_RESOLUTION|>--- conflicted
+++ resolved
@@ -4,21 +4,16 @@
 # This script is safe to run multiple times.
 #
 if [ ! `which chef-solo` ]; then
-<<<<<<< HEAD
     release=`lsb_release -r`
     if [ "$release" != "${release/12.04/}" ]; then
         # Ruby 1.9.3 install provided for Ubuntu 12.04
         apt-get install -y build-essential ruby1.9.3
-        gem1.9.3 install chef ohai --no-rdoc --no-ri
+        gem1.9.3 install chef -v 11.16.4 --no-rdoc --no-ri
     else
         # Otherwise, assume Ubuntu ~14+
         apt-get install -y build-essential ruby ruby-dev
-        gem install chef ohai --no-rdoc --no-ri
+        gem install chef -v 11.16.4 --no-rdoc --no-ri
     fi
-=======
-    apt-get install -y build-essential ruby ruby-dev
-    gem install chef -v 11.16.4 --no-rdoc --no-ri
->>>>>>> 58ead862
 fi
 
 cd `dirname $0`
