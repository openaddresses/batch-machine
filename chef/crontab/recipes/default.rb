--- conflicted
+++ resolved
@@ -89,6 +89,7 @@
     content <<-CRONTAB
 PATH=/usr/local/sbin:/usr/local/bin:/sbin:/bin:/usr/sbin:/usr/bin
 SLACK_URL=#{slack_url}
+LC_ALL=C.UTF-8
 # Index into tiles, every third day at 5am UTC (10pm PDT)
 0 5	*/3 * *	#{username}	( \
   curl -X POST -d '{"text": "Starting new spatial index..."}' $SLACK_URL -s ; \
@@ -115,14 +116,9 @@
     content <<-CRONTAB
 PATH=/usr/local/sbin:/usr/local/bin:/sbin:/bin:/usr/sbin:/usr/bin
 SLACK_URL=#{slack_url}
-<<<<<<< HEAD
 LC_ALL=C.UTF-8
-# Generate OpenAddresses dot map, every third day midnight UTC (5pm PDT)
-0 0	*/3 * *	#{username}	( \
-=======
 # Generate OpenAddresses dot map, every fifth day at 5am UTC (10pm PDT)
 0 5	*/5 * *	#{username}	( \
->>>>>>> c1161c30
   curl -X POST -d '{"text": "Starting new dot map..."}' $SLACK_URL -s ; \
   openaddr-run-ec2-command \
   --role dotmap \
