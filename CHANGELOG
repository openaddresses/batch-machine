--- conflicted
+++ resolved
@@ -1,13 +1,11 @@
-<<<<<<< HEAD
-2021-10-19 7.10.1
-- Use base image with `ogr2ogr` CLI installed
-=======
 2021-11-02 7.11.0
 - Remove Sampling Code (handled upstream in batch)
 - Remove License Tracking (handled upstream handled upstream in batch)
 - Remove unused geodata dir
 - Remove .travis testing (We use CircleCI)
->>>>>>> f15ddb25
+
+2021-10-19 7.10.1
+- Use base image with `ogr2ogr` CLI installed
 
 2021-10-11 7.10.0
 - Upate to latest alpine version
