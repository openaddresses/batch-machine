--- conflicted
+++ resolved
@@ -14,15 +14,6 @@
     # CircleCI does not include ppa:ubuntugis by default, Travis does.
     - sudo add-apt-repository -y ppa:ubuntugis
     - sudo apt-get update -y
-<<<<<<< HEAD
-    - sudo apt-get install -y -qq proj gmsh gmt
-    - sudo apt-get install -y -qq python3-dev python-dev
-    - sudo apt-get install -y -qq libffi-dev libcairo2
-    # PyOpenSSL later wants a fresher setuptools, and
-    # complains about CircleCI's existing 3.4.4 _and_ 0.6rc11.
-    - sudo pip -q uninstall setuptools -y || true
-    - sudo pip install -U setuptools
-=======
     # Install Machine globally via Chef recipe, to pick up complete dependencies.
     - sudo chef/run.sh testing
     # Reinstall Machine for virtualenv, to test with this Python version.
@@ -30,7 +21,6 @@
     # Determine GDAL library version and install a compatible python binding.
     #   http://gis.stackexchange.com/questions/28966/python-gdal-package-missing-header-file-when-installing-via-pip
     - V=`dpkg -s libgdal-dev | grep Version | cut -d' ' -f2 | cut -d'-' -f1 | cut -d'+' -f1`; env CPLUS_INCLUDE_PATH=/usr/include/gdal C_INCLUDE_PATH=/usr/include/gdal pip install "GDAL==$V"
->>>>>>> de77f6f1
     # cairocffi is a drop-in replacement for Pycairo, which is absent from pip.
     #   http://stackoverflow.com/questions/11491268/install-pycairo-in-virtualenv
     #   https://pythonhosted.org/cairocffi/
